<<<<<<< HEAD
from . import electric_drive
=======
>>>>>>> aca31157
from . import cantilever
from . import load
from . import mechanical_drive
from . import electric_drive

<<<<<<< HEAD
__all__ = ['electric_drive', 'cantilever']
=======
__all__ = ['cantilever', 
		   'mechanical_drive',
		   'electric_drive']
>>>>>>> aca31157
<|MERGE_RESOLUTION|>--- conflicted
+++ resolved
@@ -1,16 +1,8 @@
-<<<<<<< HEAD
-from . import electric_drive
-=======
->>>>>>> aca31157
 from . import cantilever
 from . import load
 from . import mechanical_drive
 from . import electric_drive
 
-<<<<<<< HEAD
-__all__ = ['electric_drive', 'cantilever']
-=======
 __all__ = ['cantilever', 
 		   'mechanical_drive',
 		   'electric_drive']
->>>>>>> aca31157
