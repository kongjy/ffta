"""simulate.py: Contains Cantilever class."""
# pylint: disable=E1101,R0902,C0103
__author__ = "Rajiv Giridharagopal"
__copyright__ = "Copyright 2020, Ginger Lab"
__email__ = "rgiri@uw.edu"
__status__ = "Production"

import numpy as np
from scipy.integrate import odeint

from .cantilever import Cantilever
from . import excitation

# Set constant 2 * pi.
PI2 = 2 * np.pi


class ElectricDrive(Cantilever):
<<<<<<< HEAD
    """Damped Driven Harmonic Oscillator Simulator for AFM Cantilevers under Electric drive

    Simulates a DDHO under excitation with given parameters.

    Parameters
    ----------
    can_params : dict
        Parameters for cantilever properties. See Cantilever

    force_params : dict
        Parameters for forces. The dictionary contains:

        es_force = float (in N)
        delta_freq = float (in Hz)
        tau = float (in seconds)
        v_dc = float (in Volts)
        v_ac = float (in Volts)
        v_cpd = float (in Volts)
        dCdz = float (in F/m)

    sim_params : dict
        Parameters for simulation. The dictionary contains:

        trigger = float (in seconds)
        total_time = float (in seconds)
        sampling_rate = int (in Hz)

    v_array : ndarray, optional
        If provided, supplies the time-dependent voltage to v_cpd
        v_array must be the exact length and sampling of the desired signal
        
    v_step : float, optional
        If v_array not supplied, then a voltage of v_step is applied at the trigger

    Attributes
    ----------
    amp : float
        Amplitude of the cantilever in meters.
    beta : float
        Damping factor of the cantilever in rad/s.
    delta : float
        Initial phase of the cantilever in radians.
    delta_freq : float
        Frequency shift of the cantilever under excitation.
    mass : float
        Mass of the cantilever in kilograms.

    Method
    ------
    simulate(trigger_phase=180)
        Simulates the cantilever motion with excitation happening
        at the given phase.

    See Also
    --------
    pixel: Pixel processing for FF-trEFM data.
    Cantilever: base class
    
    Examples
    --------
    >>> from ffta.simulation import electric_drive, load
    >>>
    >>> params_file = '../examples/sim_params.cfg'
    >>> params = load.simulation_configuration(params_file)
    >>>
    >>> c = electric_drive.ElectricDrive(*params)
    >>> Z, infodict = c.simulate()
    >>> c.analyze()
    >>> c.analyze(roi=0.004) # can change the parameters as desired
    >>>
    >>> # To supply an arbitary v_array
    >>> n_points = int(params[2]['total_time'] * params[2]['sampling_rate'])
    >>> v_array = np.ones(n_points) # create just a flat excitation
    >>> c = mechanical_dirve.MechanicalDrive(*params, v_array = v_array)
    >>> Z, _ = c.simulate()
    >>> c.analyze() 
    >>>
    >>> # To supply an arbitary voltage step
    >>> step = -7 #-7 Volt step
    >>> c = mechanical_dirve.MechanicalDrive(*params, v_step = step)
    >>> Z, _ = c.simulate()
    >>> c.analyze() 

    """

    def __init__(self, can_params, force_params, sim_params, v_array=[], v_step=np.nan):

        parms = [can_params, force_params, sim_params]
        super(ElectricDrive, self).__init__(*parms)        

        # Did user supply a voltage pulse themselves (Electrical drive only)
        self.use_varray = False
        self.use_vstep = False
        if any(v_array):

            if len(v_array) != int(self.total_time*self.sampling_rate):

                raise ValueError('v_array must match sampling rate/length of parameters')

            else:

                self.use_varray = True
                self.v_array = v_array
                self.scale = [np.max(v_array)-np.min(v_array), np.min(v_array)]
        
        if not np.isnan(v_step):
        
            self.v_step = v_step # if applying a single DC step
            self.use_vstep = True
        
        return

    def __gamma__(self, t, t0, tau):
        """
        Exponential decay function for force and resonance frequency.

        Parameters
        ----------
        t : float
            Time in seconds.
        t0: float
            Event time in seconds.
        tau : float
            Decay constant in the exponential function, in seconds.

        Returns
        -------
        value : float
            Value of the function at the given time.

        """

        if t >= t0:
            
            if not self.use_varray:

                if self.use_vstep:
                    
                    return 1 # multiplies by delta_freq
                
                else:
                    
                    return -np.expm1(-(t - t0) / tau)

            else:
                
                p = int(t * self.sampling_rate)
                n_points = int(self.total_time * self.df)
                _g = self.v_array[p] if p < n_points else self.v_array[-1]
                
                _g = (_g - self.scale[1]) / self.scale[0]
                
                return _g

        else:

            return 0

    def omega(self, t, t0, tau):
        """
        Exponentially decaying resonance frequency.

        Parameters
        ----------
        t : float
            Time in seconds.
        t0: float
            Event time in seconds.
        tau : float
            Decay constant in the exponential function, in seconds.

        Returns
        -------
        w : float
            Resonance frequency of the cantilever at a given time, in rad/s.

        """

        return self.w0 + self.delta_w * self.__gamma__(t, t0, tau)

    def dc_step(self, t, t0):
        """
        Adds a DC step at the trigger point for electrical drive simulation
        
        Parameters
        ----------
        t : float
            Time in seconds.
        t0: float
            Event time in seconds.
        """
        
        if t > t0:
            
            return self.v_step
        
        else:
            
            return self.v_dc

    def force(self, t, t0, tau):
        """
        Force on the cantilever at a given time. It contains driving force and
        electrostatic force.

        Parameters
        ----------
        t : float
            Time in seconds.
        t0: float
            Event time in seconds.
        tau : float
            Decay constant in the exponential function, in seconds.

        Returns
        -------
        f : float
            Force on the cantilever at a given time, in N/kg.

        """
            
        # explicitly define voltage at each time step
        if self.use_varray:
            
            p = int(t * self.sampling_rate)
            n_points = int(self.total_time * self.df)
            _g = self.v_array[p] if p < n_points else self.v_array[-1]
            
            driving_force = 0.5 * self.dCdz/self.mass * ((_g - self.v_cpd) \
                                                         + self.v_ac * np.sin(self.wd * t)+_g)**2
        else: # single voltage step
        
            driving_force = 0.5 * self.dCdz/self.mass * ((self.dc_step(t, t0) - self.v_cpd) \
                                                         + self.v_ac * np.sin(self.wd * t))**2
        
        return driving_force
=======
	"""Damped Driven Harmonic Oscillator Simulator for AFM Cantilevers under Electric drive

	Simulates a DDHO under excitation with given parameters.

	Parameters
	----------
	can_params : dict
		Parameters for cantilever properties. See Cantilever

	force_params : dict
		Parameters for forces. The dictionary contains:

		es_force = float (in N)
		delta_freq = float (in Hz)
		tau = float (in seconds)
		v_dc = float (in Volts)
		v_ac = float (in Volts)
		v_cpd = float (in Volts)
		dCdz = float (in F/m)

	sim_params : dict
		Parameters for simulation. The dictionary contains:

		trigger = float (in seconds)
		total_time = float (in seconds)
		sampling_rate = int (in Hz)

	v_array : ndarray, optional
		If provided, supplies the time-dependent voltage to v_cpd
		v_array must be the exact length and sampling of the desired signal
		v_array only functionally does anything after the trigger.
		
	v_step : float, optional
		If v_array not supplied, then a voltage of v_step is applied at the trigger

	Attributes
	----------
	amp : float
		Amplitude of the cantilever in meters.
	beta : float
		Damping factor of the cantilever in rad/s.
	delta : float
		Initial phase of the cantilever in radians.
	delta_freq : float
		Frequency shift of the cantilever under excitation.
	mass : float
		Mass of the cantilever in kilograms.

	Method
	------
	simulate(trigger_phase=180)
		Simulates the cantilever motion with excitation happening
		at the given phase.

	See Also
	--------
	pixel: Pixel processing for FF-trEFM data.
	Cantilever: base class
	
	Examples
	--------
	>>> from ffta.simulation import electric_drive, load
	>>>
	>>> params_file = '../examples/sim_params.cfg'
	>>> params = load.simulation_configuration(params_file)
	>>>
	>>> c = electric_drive.ElectricDrive(*params)
	>>> Z, infodict = c.simulate()
	>>> c.analyze()
	>>> c.analyze(roi=0.004) # can change the parameters as desired
	>>>
	>>> # To supply an arbitary v_array
	>>> n_points = int(params[2]['total_time'] * params[2]['sampling_rate'])
	>>> v_array = np.ones(n_points) # create just a flat excitation
	>>> c = mechanical_dirve.MechanicalDrive(*params, v_array = v_array)
	>>> Z, _ = c.simulate()
	>>> c.analyze() 
	>>>
	>>> # To supply an arbitary voltage step
	>>> step = -7 #-7 Volt step
	>>> c = mechanical_dirve.MechanicalDrive(*params, v_step = step)
	>>> Z, _ = c.simulate()
	>>> c.analyze() 

	"""

	def __init__(self, can_params, force_params, sim_params, v_array=[], v_step=np.nan,
				 func=excitation.single_exp, func_args=[]):

		parms = [can_params, force_params, sim_params]
		super(ElectricDrive, self).__init__(*parms)

		# Did user supply a voltage pulse themselves (Electrical drive only)
		self.use_varray = False
		self.use_vstep = False
		if any(v_array):

			if len(v_array) != int(self.total_time * self.sampling_rate):

				raise ValueError('v_array must match sampling rate/length of parameters')

			else:

				self.use_varray = True
				self.v_array = v_array
				self.scale = [np.max(v_array) - np.min(v_array), np.min(v_array)]

		if not np.isnan(v_step):
			self.v_step = v_step  # if applying a single DC step
			self.use_vstep = True

		self.func = func
		self.func_args = func_args

		# default case set a single tau for a single exponential function
		if not np.any(func_args):
			self.func_args = [self.tau]

		try:
			_ = self.func(0, *self.func_args)
		except:
			print('Be sure to correctly set func_args=[params]')

		return

		return

	def __gamma__(self, t):
		"""
		Controls how the cantilever behaves after a trigger.
		Default operation is an exponential decay to omega0 - delta_freq with
		time constant tau.

		If supplying an explicit v_array, then this function will call the values
		in that array     

		Parameters
		----------
		t : float
			Time in seconds.

		Returns
		-------
		value : float
			Value of the function at the given time.

		"""

		p = int(t * self.sampling_rate)
		n_points = int(self.total_time * self.sampling_rate)
		t0 = self.t0

		if t >= t0:

			if not self.use_varray:

				return self.func(t - t0, *self.func_args)

			else:

				_g = self.v_array[p] if p < n_points else self.v_array[-1]
				_g = (_g - self.scale[1]) / self.scale[0]

				return _g

		else:

			return 0

	def omega(self, t, t0, tau):
		"""
		Exponentially decaying resonance frequency.

		Parameters
		----------
		t : float
			Time in seconds.
		t0: float
			Event time in seconds.
		tau : float
			Decay constant in the exponential function, in seconds.

		Returns
		-------
		w : float
			Resonance frequency of the cantilever at a given time, in rad/s.

		"""

		return self.w0 + self.delta_w * self.__gamma__(t)

	def dc_step(self, t, t0):
		"""
		Adds a DC step at the trigger point for electrical drive simulation
		
		Parameters
		----------
		t : float
			Time in seconds.
		t0: float
			Event time in seconds.
		"""

		if t > t0:

			return self.v_step

		else:

			return self.v_dc

	def force(self, t, t0, tau):
		"""
		Force on the cantilever at a given time. It contains driving force and
		electrostatic force.

		Parameters
		----------
		t : float
			Time in seconds.
		t0: float
			Event time in seconds.
		tau : float
			Decay constant in the exponential function, in seconds.

		Returns
		-------
		f : float
			Force on the cantilever at a given time, in N/kg.

		"""

		# explicitly define voltage at each time step
		if self.use_varray:

			p = int(t * self.sampling_rate)
			n_points = int(self.total_time * self.sampling_rate)

			_g = self.v_array[p] if p < n_points else self.v_array[-1]

			driving_force = 0.5 * self.dCdz / self.mass * ((_g - self.v_cpd) \
														   + self.v_ac * np.sin(self.wd * t)) ** 2
		else:  # single voltage step

			driving_force = 0.5 * self.dCdz / self.mass * ((self.dc_step(t, t0) - self.v_cpd) \
														   + self.v_ac * np.sin(self.wd * t)) ** 2

		return driving_force

	def set_conditions(self, trigger_phase=180):
		"""
		Sets initial conditions and other simulation parameters. Using 2w given
		the squared term in electric driving

		Parameters
		----------
		trigger_phase: float, optional
		   Trigger phase is in degrees and wrt cosine. Default value is 180.

		"""
		self.delta = np.abs(np.arctan(np.divide(2 * (2 * self.wd) * self.beta,
												self.w0 ** 2 - (2 * self.wd) ** 2)))

		self.trigger_phase = np.mod(np.pi * trigger_phase / 180, PI2)
		self.n_points = int(self.total_time * self.sampling_rate)

		# Add extra cycles to the simulation to find correct phase at trigger.
		cycle_points = int(2 * self.sampling_rate / self.res_freq)
		self.n_points_sim = cycle_points + self.n_points

		# Create time vector and find the trigger wrt phase.
		self.t = np.arange(self.n_points_sim) / self.sampling_rate

		# Current phase at trigger.
		current_phase = np.mod(self.wd * self.trigger - self.delta, PI2)
		phase_diff = np.mod(self.trigger_phase - current_phase, PI2)

		self.t0 = self.trigger + phase_diff / self.wd  # modified trigger point

		# Set the initial conditions at t=0.
		z0 = self.amp * np.sin(-self.delta)
		v0 = self.amp * self.wd * np.cos(-self.delta)

		self.Z0 = np.array([z0, v0])

		return
>>>>>>> aca31157
<|MERGE_RESOLUTION|>--- conflicted
+++ resolved
@@ -9,26 +9,20 @@
 from scipy.integrate import odeint
 
 from .cantilever import Cantilever
-from . import excitation
 
 # Set constant 2 * pi.
 PI2 = 2 * np.pi
 
 
 class ElectricDrive(Cantilever):
-<<<<<<< HEAD
     """Damped Driven Harmonic Oscillator Simulator for AFM Cantilevers under Electric drive
-
     Simulates a DDHO under excitation with given parameters.
-
     Parameters
     ----------
     can_params : dict
         Parameters for cantilever properties. See Cantilever
-
     force_params : dict
         Parameters for forces. The dictionary contains:
-
         es_force = float (in N)
         delta_freq = float (in Hz)
         tau = float (in seconds)
@@ -36,21 +30,17 @@
         v_ac = float (in Volts)
         v_cpd = float (in Volts)
         dCdz = float (in F/m)
-
     sim_params : dict
         Parameters for simulation. The dictionary contains:
-
         trigger = float (in seconds)
         total_time = float (in seconds)
         sampling_rate = int (in Hz)
-
     v_array : ndarray, optional
         If provided, supplies the time-dependent voltage to v_cpd
         v_array must be the exact length and sampling of the desired signal
-        
+
     v_step : float, optional
         If v_array not supplied, then a voltage of v_step is applied at the trigger
-
     Attributes
     ----------
     amp : float
@@ -63,18 +53,16 @@
         Frequency shift of the cantilever under excitation.
     mass : float
         Mass of the cantilever in kilograms.
-
     Method
     ------
     simulate(trigger_phase=180)
         Simulates the cantilever motion with excitation happening
         at the given phase.
-
     See Also
     --------
     pixel: Pixel processing for FF-trEFM data.
     Cantilever: base class
-    
+
     Examples
     --------
     >>> from ffta.simulation import electric_drive, load
@@ -92,20 +80,19 @@
     >>> v_array = np.ones(n_points) # create just a flat excitation
     >>> c = mechanical_dirve.MechanicalDrive(*params, v_array = v_array)
     >>> Z, _ = c.simulate()
-    >>> c.analyze() 
+    >>> c.analyze()
     >>>
     >>> # To supply an arbitary voltage step
     >>> step = -7 #-7 Volt step
     >>> c = mechanical_dirve.MechanicalDrive(*params, v_step = step)
     >>> Z, _ = c.simulate()
-    >>> c.analyze() 
-
+    >>> c.analyze()
     """
 
     def __init__(self, can_params, force_params, sim_params, v_array=[], v_step=np.nan):
 
         parms = [can_params, force_params, sim_params]
-        super(ElectricDrive, self).__init__(*parms)        
+        super(ElectricDrive, self).__init__(*parms)
 
         # Did user supply a voltage pulse themselves (Electrical drive only)
         self.use_varray = False
@@ -121,18 +108,17 @@
                 self.use_varray = True
                 self.v_array = v_array
                 self.scale = [np.max(v_array)-np.min(v_array), np.min(v_array)]
-        
+
         if not np.isnan(v_step):
-        
+
             self.v_step = v_step # if applying a single DC step
             self.use_vstep = True
-        
+
         return
 
     def __gamma__(self, t, t0, tau):
         """
         Exponential decay function for force and resonance frequency.
-
         Parameters
         ----------
         t : float
@@ -141,34 +127,32 @@
             Event time in seconds.
         tau : float
             Decay constant in the exponential function, in seconds.
-
         Returns
         -------
         value : float
             Value of the function at the given time.
-
         """
 
         if t >= t0:
-            
+
             if not self.use_varray:
 
                 if self.use_vstep:
-                    
+
                     return 1 # multiplies by delta_freq
-                
+
                 else:
-                    
+
                     return -np.expm1(-(t - t0) / tau)
 
             else:
-                
+
                 p = int(t * self.sampling_rate)
                 n_points = int(self.total_time * self.df)
-                _g = self.v_array[p] if p < n_points else self.v_array[-1]
-                
+                _g = self.v_array[p] if p <= n_points else self.v_array[-1]
+
                 _g = (_g - self.scale[1]) / self.scale[0]
-                
+
                 return _g
 
         else:
@@ -178,7 +162,6 @@
     def omega(self, t, t0, tau):
         """
         Exponentially decaying resonance frequency.
-
         Parameters
         ----------
         t : float
@@ -187,12 +170,10 @@
             Event time in seconds.
         tau : float
             Decay constant in the exponential function, in seconds.
-
         Returns
         -------
         w : float
             Resonance frequency of the cantilever at a given time, in rad/s.
-
         """
 
         return self.w0 + self.delta_w * self.__gamma__(t, t0, tau)
@@ -200,28 +181,27 @@
     def dc_step(self, t, t0):
         """
         Adds a DC step at the trigger point for electrical drive simulation
-        
-        Parameters
-        ----------
-        t : float
-            Time in seconds.
-        t0: float
-            Event time in seconds.
-        """
-        
+
+        Parameters
+        ----------
+        t : float
+            Time in seconds.
+        t0: float
+            Event time in seconds.
+        """
+
         if t > t0:
-            
+
             return self.v_step
-        
+
         else:
-            
+
             return self.v_dc
 
     def force(self, t, t0, tau):
         """
         Force on the cantilever at a given time. It contains driving force and
         electrostatic force.
-
         Parameters
         ----------
         t : float
@@ -230,314 +210,24 @@
             Event time in seconds.
         tau : float
             Decay constant in the exponential function, in seconds.
-
         Returns
         -------
         f : float
             Force on the cantilever at a given time, in N/kg.
-
-        """
-            
+        """
+
         # explicitly define voltage at each time step
         if self.use_varray:
-            
+
             p = int(t * self.sampling_rate)
             n_points = int(self.total_time * self.df)
-            _g = self.v_array[p] if p < n_points else self.v_array[-1]
-            
+            _g = self.v_array[p] if p <= n_points else self.v_array[-1]
+
             driving_force = 0.5 * self.dCdz/self.mass * ((_g - self.v_cpd) \
-                                                         + self.v_ac * np.sin(self.wd * t)+_g)**2
+                                                         + self.v_ac * np.sin(self.wd * t))**2
         else: # single voltage step
-        
+
             driving_force = 0.5 * self.dCdz/self.mass * ((self.dc_step(t, t0) - self.v_cpd) \
                                                          + self.v_ac * np.sin(self.wd * t))**2
-        
-        return driving_force
-=======
-	"""Damped Driven Harmonic Oscillator Simulator for AFM Cantilevers under Electric drive
-
-	Simulates a DDHO under excitation with given parameters.
-
-	Parameters
-	----------
-	can_params : dict
-		Parameters for cantilever properties. See Cantilever
-
-	force_params : dict
-		Parameters for forces. The dictionary contains:
-
-		es_force = float (in N)
-		delta_freq = float (in Hz)
-		tau = float (in seconds)
-		v_dc = float (in Volts)
-		v_ac = float (in Volts)
-		v_cpd = float (in Volts)
-		dCdz = float (in F/m)
-
-	sim_params : dict
-		Parameters for simulation. The dictionary contains:
-
-		trigger = float (in seconds)
-		total_time = float (in seconds)
-		sampling_rate = int (in Hz)
-
-	v_array : ndarray, optional
-		If provided, supplies the time-dependent voltage to v_cpd
-		v_array must be the exact length and sampling of the desired signal
-		v_array only functionally does anything after the trigger.
-		
-	v_step : float, optional
-		If v_array not supplied, then a voltage of v_step is applied at the trigger
-
-	Attributes
-	----------
-	amp : float
-		Amplitude of the cantilever in meters.
-	beta : float
-		Damping factor of the cantilever in rad/s.
-	delta : float
-		Initial phase of the cantilever in radians.
-	delta_freq : float
-		Frequency shift of the cantilever under excitation.
-	mass : float
-		Mass of the cantilever in kilograms.
-
-	Method
-	------
-	simulate(trigger_phase=180)
-		Simulates the cantilever motion with excitation happening
-		at the given phase.
-
-	See Also
-	--------
-	pixel: Pixel processing for FF-trEFM data.
-	Cantilever: base class
-	
-	Examples
-	--------
-	>>> from ffta.simulation import electric_drive, load
-	>>>
-	>>> params_file = '../examples/sim_params.cfg'
-	>>> params = load.simulation_configuration(params_file)
-	>>>
-	>>> c = electric_drive.ElectricDrive(*params)
-	>>> Z, infodict = c.simulate()
-	>>> c.analyze()
-	>>> c.analyze(roi=0.004) # can change the parameters as desired
-	>>>
-	>>> # To supply an arbitary v_array
-	>>> n_points = int(params[2]['total_time'] * params[2]['sampling_rate'])
-	>>> v_array = np.ones(n_points) # create just a flat excitation
-	>>> c = mechanical_dirve.MechanicalDrive(*params, v_array = v_array)
-	>>> Z, _ = c.simulate()
-	>>> c.analyze() 
-	>>>
-	>>> # To supply an arbitary voltage step
-	>>> step = -7 #-7 Volt step
-	>>> c = mechanical_dirve.MechanicalDrive(*params, v_step = step)
-	>>> Z, _ = c.simulate()
-	>>> c.analyze() 
-
-	"""
-
-	def __init__(self, can_params, force_params, sim_params, v_array=[], v_step=np.nan,
-				 func=excitation.single_exp, func_args=[]):
-
-		parms = [can_params, force_params, sim_params]
-		super(ElectricDrive, self).__init__(*parms)
-
-		# Did user supply a voltage pulse themselves (Electrical drive only)
-		self.use_varray = False
-		self.use_vstep = False
-		if any(v_array):
-
-			if len(v_array) != int(self.total_time * self.sampling_rate):
-
-				raise ValueError('v_array must match sampling rate/length of parameters')
-
-			else:
-
-				self.use_varray = True
-				self.v_array = v_array
-				self.scale = [np.max(v_array) - np.min(v_array), np.min(v_array)]
-
-		if not np.isnan(v_step):
-			self.v_step = v_step  # if applying a single DC step
-			self.use_vstep = True
-
-		self.func = func
-		self.func_args = func_args
-
-		# default case set a single tau for a single exponential function
-		if not np.any(func_args):
-			self.func_args = [self.tau]
-
-		try:
-			_ = self.func(0, *self.func_args)
-		except:
-			print('Be sure to correctly set func_args=[params]')
-
-		return
-
-		return
-
-	def __gamma__(self, t):
-		"""
-		Controls how the cantilever behaves after a trigger.
-		Default operation is an exponential decay to omega0 - delta_freq with
-		time constant tau.
-
-		If supplying an explicit v_array, then this function will call the values
-		in that array     
-
-		Parameters
-		----------
-		t : float
-			Time in seconds.
-
-		Returns
-		-------
-		value : float
-			Value of the function at the given time.
-
-		"""
-
-		p = int(t * self.sampling_rate)
-		n_points = int(self.total_time * self.sampling_rate)
-		t0 = self.t0
-
-		if t >= t0:
-
-			if not self.use_varray:
-
-				return self.func(t - t0, *self.func_args)
-
-			else:
-
-				_g = self.v_array[p] if p < n_points else self.v_array[-1]
-				_g = (_g - self.scale[1]) / self.scale[0]
-
-				return _g
-
-		else:
-
-			return 0
-
-	def omega(self, t, t0, tau):
-		"""
-		Exponentially decaying resonance frequency.
-
-		Parameters
-		----------
-		t : float
-			Time in seconds.
-		t0: float
-			Event time in seconds.
-		tau : float
-			Decay constant in the exponential function, in seconds.
-
-		Returns
-		-------
-		w : float
-			Resonance frequency of the cantilever at a given time, in rad/s.
-
-		"""
-
-		return self.w0 + self.delta_w * self.__gamma__(t)
-
-	def dc_step(self, t, t0):
-		"""
-		Adds a DC step at the trigger point for electrical drive simulation
-		
-		Parameters
-		----------
-		t : float
-			Time in seconds.
-		t0: float
-			Event time in seconds.
-		"""
-
-		if t > t0:
-
-			return self.v_step
-
-		else:
-
-			return self.v_dc
-
-	def force(self, t, t0, tau):
-		"""
-		Force on the cantilever at a given time. It contains driving force and
-		electrostatic force.
-
-		Parameters
-		----------
-		t : float
-			Time in seconds.
-		t0: float
-			Event time in seconds.
-		tau : float
-			Decay constant in the exponential function, in seconds.
-
-		Returns
-		-------
-		f : float
-			Force on the cantilever at a given time, in N/kg.
-
-		"""
-
-		# explicitly define voltage at each time step
-		if self.use_varray:
-
-			p = int(t * self.sampling_rate)
-			n_points = int(self.total_time * self.sampling_rate)
-
-			_g = self.v_array[p] if p < n_points else self.v_array[-1]
-
-			driving_force = 0.5 * self.dCdz / self.mass * ((_g - self.v_cpd) \
-														   + self.v_ac * np.sin(self.wd * t)) ** 2
-		else:  # single voltage step
-
-			driving_force = 0.5 * self.dCdz / self.mass * ((self.dc_step(t, t0) - self.v_cpd) \
-														   + self.v_ac * np.sin(self.wd * t)) ** 2
-
-		return driving_force
-
-	def set_conditions(self, trigger_phase=180):
-		"""
-		Sets initial conditions and other simulation parameters. Using 2w given
-		the squared term in electric driving
-
-		Parameters
-		----------
-		trigger_phase: float, optional
-		   Trigger phase is in degrees and wrt cosine. Default value is 180.
-
-		"""
-		self.delta = np.abs(np.arctan(np.divide(2 * (2 * self.wd) * self.beta,
-												self.w0 ** 2 - (2 * self.wd) ** 2)))
-
-		self.trigger_phase = np.mod(np.pi * trigger_phase / 180, PI2)
-		self.n_points = int(self.total_time * self.sampling_rate)
-
-		# Add extra cycles to the simulation to find correct phase at trigger.
-		cycle_points = int(2 * self.sampling_rate / self.res_freq)
-		self.n_points_sim = cycle_points + self.n_points
-
-		# Create time vector and find the trigger wrt phase.
-		self.t = np.arange(self.n_points_sim) / self.sampling_rate
-
-		# Current phase at trigger.
-		current_phase = np.mod(self.wd * self.trigger - self.delta, PI2)
-		phase_diff = np.mod(self.trigger_phase - current_phase, PI2)
-
-		self.t0 = self.trigger + phase_diff / self.wd  # modified trigger point
-
-		# Set the initial conditions at t=0.
-		z0 = self.amp * np.sin(-self.delta)
-		v0 = self.amp * self.wd * np.cos(-self.delta)
-
-		self.Z0 = np.array([z0, v0])
-
-		return
->>>>>>> aca31157
+
+        return driving_force